## Overview

This crate is a thin wrapper around the [`vl-convert-rs`](https://docs.rs/vl-convert-rs/) crate that provides a command line interface for converting Vega-Lite visualization specifications into various formats.

## Installation

Install `vl-convert` using cargo with:

```
$ cargo install vl-convert
```

## CLI Usage

Display the documentation for the top-level `vl-convert` command

```plain
$ vl-convert --help

vl-convert: A utility for converting Vega-Lite specifications

Usage: vl-convert <COMMAND>

Commands:
  vl2vg      Convert a Vega-Lite specification to a Vega specification
  vl2svg     Convert a Vega-Lite specification to an SVG image
  vl2png     Convert a Vega-Lite specification to an PNG image
  vl2jpeg    Convert a Vega-Lite specification to an JPEG image
  vl2pdf     Convert a Vega-Lite specification to a PDF image
  vl2url     Convert a Vega-Lite specification to a URL that opens the chart in the Vega editor
  vl2html    Convert a Vega-Lite specification to an HTML file
  vg2svg     Convert a Vega specification to an SVG image
  vg2png     Convert a Vega specification to an PNG image
  vg2jpeg    Convert a Vega specification to an JPEG image
  vg2pdf     Convert a Vega specification to an PDF image
  vg2url     Convert a Vega specification to a URL that opens the chart in the Vega editor
  vg2html    Convert a Vega specification to an HTML file
  svg2png    Convert an SVG image to a PNG image
  svg2jpeg   Convert an SVG image to a JPEG image
  svg2pdf    Convert an SVG image to a PDF image
  ls-themes  List available themes
  cat-theme  Print the config JSON for a theme
  help       Print this message or the help of the given subcommand(s)

Options:
  -h, --help     Print help information
  -V, --version  Print version information
```

Various conversion formats are handled by the subcommands listed above. Documentation for each subcommands is displayed using the `--help` flag.

### vl2vg

Convert a Vega-Lite JSON specification to a Vega JSON specification

```
$ vl-convert vl2vg --help

Convert a Vega-Lite specification to a Vega specification

Usage: vl-convert vl2vg [OPTIONS] --input <INPUT> --output <OUTPUT>

Options:
  -i, --input <INPUT>            Path to input Vega-Lite file
  -o, --output <OUTPUT>          Path to output Vega file to be created
<<<<<<< HEAD
  -v, --vl-version <VL_VERSION>  Vega-Lite Version. One of 5.8, 5.12, 5.13, 5.14, 5.15, 5.16, 5.17, 5.18, 5.19 [default: 5.19]
=======
  -v, --vl-version <VL_VERSION>  Vega-Lite Version. One of 4.17, 5.8, 5.9, 5.13, 5.14, 5.15, 5.16, 5.17, 5.18, 5.19, 5.20 [default: 5.20]
>>>>>>> 920b52cb
  -t, --theme <THEME>            Named theme provided by the vegaThemes package (e.g. "dark")
  -c, --config <CONFIG>          Path to Vega-Lite config file. Defaults to ~/.config/vl-convert/config.json
  -p, --pretty                   Pretty-print JSON in output file
      --show-warnings            Whether to show Vega-Lite compilation warnings
  -h, --help                     Print help
```

For example, convert a Vega-Lite specification file named `in.vl.json` into a Vega specification file named `out.vg.json`. Perform the conversion using version 5.5 of the Vega-Lite JavaScript library and pretty-print the resulting JSON.

```plain
$ vl-convert vl2vg -i ./in.vl.json -o ./out.vg.json --vl-version 5.8 --pretty
```

### vl2svg

Convert a Vega-Lite specification to an SVG image

```
$ vl-convert vl2svg --help

Convert a Vega-Lite specification to an SVG image

Usage: vl-convert vl2svg [OPTIONS] --input <INPUT> --output <OUTPUT>

Options:
  -i, --input <INPUT>
          Path to input Vega-Lite file
  -o, --output <OUTPUT>
          Path to output SVG file to be created
  -v, --vl-version <VL_VERSION>
<<<<<<< HEAD
          Vega-Lite Version. One of 5.8, 5.12, 5.13, 5.14, 5.15, 5.16, 5.17, 5.18, 5.19 [default: 5.19]
=======
          Vega-Lite Version. One of 4.17, 5.8, 5.13, 5.14, 5.15, 5.16, 5.17, 5.18, 5.19, 5.20 [default: 5.20]
>>>>>>> 920b52cb
      --theme <THEME>
          Named theme provided by the vegaThemes package (e.g. "dark")
  -c, --config <CONFIG>
          Path to Vega-Lite config file. Defaults to ~/.config/vl-convert/config.json
      --show-warnings
          Whether to show Vega-Lite compilation warnings
      --font-dir <FONT_DIR>
          Additional directory to search for fonts
      --offline
          Operate offline
  -a, --allowed-base-url <ALLOWED_BASE_URL>
          Allowed base URL for external data requests. Default allows any base URL
      --datadir <ALLOWED_BASE_DATADIR>
          Allowed base filepath for external data requests. Default allows no datadirs
      --format-locale <FORMAT_LOCALE>
          d3-format locale name or file with .json extension
      --time-format-locale <TIME_FORMAT_LOCALE>
          d3-time-format locale name or file with .json extension
  -h, --help
          Print help
```

For example, convert a Vega-Lite specification file named `in.vl.json` into an SVG file named `out.svg`. Perform the conversion using version 5.5 of the Vega-Lite JavaScript library, and apply the `dark` theme (available themes available with the `ls-themes` subcommand below).

```plain
$ vl-convert vl2svg -i ./in.vl.json -o ./out.svg --vl-version 5.8 --theme dark
```

### vl2png

Convert a Vega-Lite specification to a PNG image

```
$ vl-convert vl2png --help

Convert a Vega-Lite specification to an PNG image

Usage: vl-convert vl2png [OPTIONS] --input <INPUT> --output <OUTPUT>

Options:
  -i, --input <INPUT>
          Path to input Vega-Lite file
  -o, --output <OUTPUT>
          Path to output PNG file to be created
  -v, --vl-version <VL_VERSION>
<<<<<<< HEAD
          Vega-Lite Version. One of 5.8, 5.12, 5.13, 5.14, 5.15, 5.16, 5.17, 5.18, 5.19 [default: 5.19]
=======
          Vega-Lite Version. One of 4.17, 5.8, 5.13, 5.14, 5.15, 5.16, 5.17, 5.18, 5.19, 5.20 [default: 5.20]
>>>>>>> 920b52cb
      --theme <THEME>
          Named theme provided by the vegaThemes package (e.g. "dark")
  -c, --config <CONFIG>
          Path to Vega-Lite config file. Defaults to ~/.config/vl-convert/config.json
      --scale <SCALE>
          Image scale factor [default: 1.0]
  -p, --ppi <PPI>
          Pixels per inch [default: 72.0]
      --show-warnings
          Whether to show Vega-Lite compilation warnings
      --font-dir <FONT_DIR>
          Additional directory to search for fonts
      --offline
          Operate offline
  -a, --allowed-base-url <ALLOWED_BASE_URL>
          Allowed base URL for external data requests. Default allows any base URL
      --datadir <ALLOWED_BASE_DATADIR>
          Allowed base filepath for external data requests. Default allows no datadirs
      --format-locale <FORMAT_LOCALE>
          d3-format locale name or file with .json extension
      --time-format-locale <TIME_FORMAT_LOCALE>
          d3-time-format locale name or file with .json extension
  -h, --help
          Print help

```

For example, convert a Vega-Lite specification file named `in.vl.json` into a PNG file named `out.png` with a scale factor of 2. Perform the conversion using version 5.5 of the Vega-Lite JavaScript library, and apply the [config](https://vega.github.io/vega/docs/config/) file located at `~/my-config.json`.

```plain
$ vl-convert vl2png -i ./in.vl.json -o ./out.png --vl-version 5.8 --scale 2 --config ~/my-config.json
```

### vl2pdf

Convert a Vega-Lite specification to a PDF image

```
$ vl-convert vl2pdf --help

Convert a Vega-Lite specification to a PDF image

Usage: vl-convert vl2pdf [OPTIONS] --input <INPUT> --output <OUTPUT>

Options:
  -i, --input <INPUT>
          Path to input Vega-Lite file
  -o, --output <OUTPUT>
          Path to output PDF file to be created
  -v, --vl-version <VL_VERSION>
<<<<<<< HEAD
          Vega-Lite Version. One of 5.8, 5.12, 5.13, 5.14, 5.15, 5.16, 5.17, 5.18, 5.19 [default: 5.19]
=======
          Vega-Lite Version. One of 4.17, 5.8, 5.13, 5.14, 5.15, 5.16, 5.17, 5.18, 5.19, 5.20 [default: 5.20]
>>>>>>> 920b52cb
      --theme <THEME>
          Named theme provided by the vegaThemes package (e.g. "dark")
  -c, --config <CONFIG>
          Path to Vega-Lite config file. Defaults to ~/.config/vl-convert/config.json
      --show-warnings
          Whether to show Vega-Lite compilation warnings
      --font-dir <FONT_DIR>
          Additional directory to search for fonts
      --offline
          Operate offline
  -a, --allowed-base-url <ALLOWED_BASE_URL>
          Allowed base URL for external data requests. Default allows any base URL
      --datadir <ALLOWED_BASE_DATADIR>
          Allowed base filepath for external data requests. Default allows no datadirs
      --format-locale <FORMAT_LOCALE>
          d3-format locale name or file with .json extension
      --time-format-locale <TIME_FORMAT_LOCALE>
          d3-time-format locale name or file with .json extension
  -h, --help
          Print help

```

For example, convert a Vega-Lite specification file named `in.vl.json` into a PNG file named `out.pdf` with a scale factor of 2.

```
$ vl-convert vl2pdf -i ./in.vl.json -o ./out.pdf --scale 2
```

### vl2url

Convert a Vega-Lite specification to a URL that opens the chart in the Vega editor

```
$ vl-convert vl2url --help

Convert a Vega-Lite specification to a URL that opens the chart in the Vega editor

Usage: vl-convert vl2url --input <INPUT>

Options:
  -i, --input <INPUT>  Path to input Vega-Lite file
      --fullscreen     Open chart in fullscreen mode
  -h, --help           Print help
```

### vl2html

Convert a Vega-Lite specification to an HTML file

```
$ vl-convert vl2html --help

Convert a Vega-Lite specification to an HTML file

Usage: vl-convert vl2html [OPTIONS] --input <INPUT> --output <OUTPUT>

Options:
  -i, --input <INPUT>
          Path to input Vega-Lite file
  -o, --output <OUTPUT>
          Path to output HTML file to be created
  -v, --vl-version <VL_VERSION>
          Vega-Lite Version. One of 4.17, 5.8, 5.13, 5.14, 5.15, 5.16, 5.17, 5.18, 5.19, 5.20 [default: 5.20]
      --theme <THEME>
          Named theme provided by the vegaThemes package (e.g. "dark")
  -c, --config <CONFIG>
          Path to Vega-Lite config file. Defaults to ~/.config/vl-convert/config.json
  -b, --bundle
          Whether to bundle JavaScript dependencies in the HTML file instead of loading them from a CDN
      --format-locale <FORMAT_LOCALE>
          d3-format locale name or file with .json extension
      --time-format-locale <TIME_FORMAT_LOCALE>
          d3-time-format locale name or file with .json extension
  -h, --help
          Print help
```

### vg2svg

Convert a Vega specification to an SVG image

```
$ vl-convert vg2svg --help

Convert a Vega specification to an SVG image

Usage: vl-convert vg2svg [OPTIONS] --input <INPUT> --output <OUTPUT>

Options:
  -i, --input <INPUT>
          Path to input Vega file
  -o, --output <OUTPUT>
          Path to output SVG file to be created
      --font-dir <FONT_DIR>
          Additional directory to search for fonts
      --offline
          Operate offline
  -a, --allowed-base-url <ALLOWED_BASE_URL>
          Allowed base URL for external data requests. Default allows any base URL
      --datadir <ALLOWED_BASE_DATADIR>
          Allowed base filepath for external data requests. Default allows no datadirs
      --format-locale <FORMAT_LOCALE>
          d3-format locale name or file with .json extension
      --time-format-locale <TIME_FORMAT_LOCALE>
          d3-time-format locale name or file with .json extension
  -h, --help
          Print help

```

For example, convert a Vega specification file named `in.vg.json` into an SVG file named `out.svg`.

```plain
$ vl-convert vg2svg -i ./in.vg.json -o ./out.svg
```

### vg2png

```
$ vl-convert vg2png --help

Convert a Vega specification to an PNG image

Usage: vl-convert vg2png [OPTIONS] --input <INPUT> --output <OUTPUT>

Options:
  -i, --input <INPUT>
          Path to input Vega file
  -o, --output <OUTPUT>
          Path to output PNG file to be created
      --scale <SCALE>
          Image scale factor [default: 1.0]
  -p, --ppi <PPI>
          Pixels per inch [default: 72.0]
      --font-dir <FONT_DIR>
          Additional directory to search for fonts
      --offline
          Operate offline
  -a, --allowed-base-url <ALLOWED_BASE_URL>
          Allowed base URL for external data requests. Default allows any base URL
      --datadir <ALLOWED_BASE_DATADIR>
          Allowed base filepath for external data requests. Default allows no datadirs
      --format-locale <FORMAT_LOCALE>
          d3-format locale name or file with .json extension
      --time-format-locale <TIME_FORMAT_LOCALE>
          d3-time-format locale name or file with .json extension
  -h, --help
          Print help
```

For example, convert a Vega specification file named `in.vg.json` into a PNG file named `out.png` with a scale factor of 2.

```plain
$ vl-convert vg2png -i ./in.vg.json -o ./out.png --scale 2
```

### vg2pdf

```
$ vl-convert vg2pdf --help

Convert a Vega specification to an PDF image

Usage: vl-convert vg2pdf [OPTIONS] --input <INPUT> --output <OUTPUT>

Options:
  -i, --input <INPUT>
          Path to input Vega file
  -o, --output <OUTPUT>
          Path to output PDF file to be created
      --font-dir <FONT_DIR>
          Additional directory to search for fonts
      --offline
          Operate offline
  -a, --allowed-base-url <ALLOWED_BASE_URL>
          Allowed base URL for external data requests. Default allows any base URL
      --datadir <ALLOWED_BASE_DATADIR>
          Allowed base filepath for external data requests. Default allows no datadirs
      --format-locale <FORMAT_LOCALE>
          d3-format locale name or file with .json extension
      --time-format-locale <TIME_FORMAT_LOCALE>
          d3-time-format locale name or file with .json extension
  -h, --help
          Print help
```

For example, convert a Vega specification file named `in.vg.json` into a PDF file named `out.pdf` with a scale factor of 2.

```plain
$ vl-convert vg2pdf -i ./in.vg.json -o ./out.pdf --scale 2
```

### vg2url

Convert a Vega-Lite specification to a URL that opens the chart in the Vega editor

```
$ vl-convert vg2url --help

Convert a Vega specification to a URL that opens the chart in the Vega editor

Usage: vl-convert vg2url --input <INPUT>

Options:
  -i, --input <INPUT>  Path to input Vega file
      --fullscreen     Open chart in fullscreen mode
  -h, --help           Print help
```

### vg2html

Convert a Vega specification to an HTML file

```
$ vl-convert vg2html --help

Convert a Vega specification to an HTML file

Usage: vl-convert vg2html [OPTIONS] --input <INPUT> --output <OUTPUT>

Options:
  -i, --input <INPUT>
          Path to input Vega file
  -o, --output <OUTPUT>
          Path to output HTML file to be created
  -b, --bundle
          Whether to bundle JavaScript dependencies in the HTML file instead of loading them from a CDN
      --format-locale <FORMAT_LOCALE>
          d3-format locale name or file with .json extension
      --time-format-locale <TIME_FORMAT_LOCALE>
          d3-time-format locale name or file with .json extension
  -h, --help
          Print help
```

### svg2png

Convert an SVG image to a PNG image

```
Convert an SVG image to a PNG image

Usage: vl-convert svg2png [OPTIONS] --input <INPUT> --output <OUTPUT>

Options:
  -i, --input <INPUT>        Path to input SVG file
  -o, --output <OUTPUT>      Path to output PNG file to be created
      --scale <SCALE>        Image scale factor [default: 1.0]
  -p, --ppi <PPI>            Pixels per inch [default: 72.0]
      --font-dir <FONT_DIR>  Additional directory to search for fonts
  -h, --help                 Print help
```

### svg2jpeg

Convert an SVG image to a JPEG image

```
Convert an SVG image to a JPEG image

Usage: vl-convert svg2jpeg [OPTIONS] --input <INPUT> --output <OUTPUT>

Options:
  -i, --input <INPUT>        Path to input SVG file
  -o, --output <OUTPUT>      Path to output JPEG file to be created
      --scale <SCALE>        Image scale factor [default: 1.0]
  -q, --quality <QUALITY>    JPEG Quality between 0 (worst) and 100 (best) [default: 90]
      --font-dir <FONT_DIR>  Additional directory to search for fonts
  -h, --help                 Print help
```

### svg2pdf

Convert an SVG image to a PDF image

```
Convert an SVG image to a PDF image

Usage: vl-convert svg2pdf [OPTIONS] --input <INPUT> --output <OUTPUT>

Options:
  -i, --input <INPUT>        Path to input SVG file
  -o, --output <OUTPUT>      Path to output PDF file to be created
      --scale <SCALE>        Image scale factor [default: 1.0]
      --font-dir <FONT_DIR>  Additional directory to search for fonts
  -h, --help                 Print help
```

### ls-themes

```
$ vl-convert ls-themes --help

List available themes

Usage: vl-convert ls-themes

Options:
  -h, --help  Print help information
```

Here is an example of listing the names of all available built-in themes.

```
$ vl-convert ls-themes

dark
excel
fivethirtyeight
ggplot2
googlecharts
latimes
powerbi
quartz
urbaninstitute
vox
```

### cat-theme

```
$ vl-convert cat-theme --help

Print the config JSON for a theme

Usage: vl-convert cat-theme <THEME>

Arguments:
  <THEME>  Name of a theme

Options:
  -h, --help  Print help information
```

For example, print the config JSON associated with the built-in `dark` theme

```
$ vl-convert cat-theme dark

{
  "background": "#333",
  "title": {
    "color": "#fff",
    "subtitleColor": "#fff"
  },
  "style": {
    "guide-label": {
      "fill": "#fff"
    },
    "guide-title": {
      "fill": "#fff"
    }
  },
  "axis": {
    "domainColor": "#fff",
    "gridColor": "#888",
    "tickColor": "#fff"
  }
}
```

## User-level config file

If a file exists at `~/.config/vl-convert/config.json`, `vl-convert` will use this path as the default value of the `--config` flag across all subcommands.<|MERGE_RESOLUTION|>--- conflicted
+++ resolved
@@ -63,11 +63,7 @@
 Options:
   -i, --input <INPUT>            Path to input Vega-Lite file
   -o, --output <OUTPUT>          Path to output Vega file to be created
-<<<<<<< HEAD
-  -v, --vl-version <VL_VERSION>  Vega-Lite Version. One of 5.8, 5.12, 5.13, 5.14, 5.15, 5.16, 5.17, 5.18, 5.19 [default: 5.19]
-=======
   -v, --vl-version <VL_VERSION>  Vega-Lite Version. One of 4.17, 5.8, 5.9, 5.13, 5.14, 5.15, 5.16, 5.17, 5.18, 5.19, 5.20 [default: 5.20]
->>>>>>> 920b52cb
   -t, --theme <THEME>            Named theme provided by the vegaThemes package (e.g. "dark")
   -c, --config <CONFIG>          Path to Vega-Lite config file. Defaults to ~/.config/vl-convert/config.json
   -p, --pretty                   Pretty-print JSON in output file
@@ -98,11 +94,7 @@
   -o, --output <OUTPUT>
           Path to output SVG file to be created
   -v, --vl-version <VL_VERSION>
-<<<<<<< HEAD
-          Vega-Lite Version. One of 5.8, 5.12, 5.13, 5.14, 5.15, 5.16, 5.17, 5.18, 5.19 [default: 5.19]
-=======
           Vega-Lite Version. One of 4.17, 5.8, 5.13, 5.14, 5.15, 5.16, 5.17, 5.18, 5.19, 5.20 [default: 5.20]
->>>>>>> 920b52cb
       --theme <THEME>
           Named theme provided by the vegaThemes package (e.g. "dark")
   -c, --config <CONFIG>
@@ -148,11 +140,7 @@
   -o, --output <OUTPUT>
           Path to output PNG file to be created
   -v, --vl-version <VL_VERSION>
-<<<<<<< HEAD
-          Vega-Lite Version. One of 5.8, 5.12, 5.13, 5.14, 5.15, 5.16, 5.17, 5.18, 5.19 [default: 5.19]
-=======
           Vega-Lite Version. One of 4.17, 5.8, 5.13, 5.14, 5.15, 5.16, 5.17, 5.18, 5.19, 5.20 [default: 5.20]
->>>>>>> 920b52cb
       --theme <THEME>
           Named theme provided by the vegaThemes package (e.g. "dark")
   -c, --config <CONFIG>
@@ -203,11 +191,7 @@
   -o, --output <OUTPUT>
           Path to output PDF file to be created
   -v, --vl-version <VL_VERSION>
-<<<<<<< HEAD
-          Vega-Lite Version. One of 5.8, 5.12, 5.13, 5.14, 5.15, 5.16, 5.17, 5.18, 5.19 [default: 5.19]
-=======
           Vega-Lite Version. One of 4.17, 5.8, 5.13, 5.14, 5.15, 5.16, 5.17, 5.18, 5.19, 5.20 [default: 5.20]
->>>>>>> 920b52cb
       --theme <THEME>
           Named theme provided by the vegaThemes package (e.g. "dark")
   -c, --config <CONFIG>
